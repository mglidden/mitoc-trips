--- conflicted
+++ resolved
@@ -805,12 +805,7 @@
         application.participant = self.par
         rating = self.par.activity_rating(self.activity, rating_active=False)
         application.previous_rating = rating or ''
-<<<<<<< HEAD
-        messages.success(self.request, "Leader application received!")
         return super().form_valid(form)
-=======
-        return super(LeaderApplyView, self).form_valid(form)
->>>>>>> b49e405b
 
     def get_context_data(self, **kwargs):
         """ Get any existing application and rating. """
@@ -1656,16 +1651,10 @@
     form_class = forms.TripInfoForm
 
     def get_context_data(self, **kwargs):
-<<<<<<< HEAD
-        context_data = super().get_context_data(**kwargs)
-        context_data.update(self.info_form_context(self.trip))
-        return context_data
-=======
-        context = super(TripItineraryView, self).get_context_data(**kwargs)
+        context = super().get_context_data(**kwargs)
         context['itinerary_available_at'] = itinerary_available_at(self.trip.trip_date)
         context['info_form_available'] = local_now() >= context['itinerary_available_at']
         return context
->>>>>>> b49e405b
 
     def get_initial(self):
         self.trip = self.object  # Form instance will become object
